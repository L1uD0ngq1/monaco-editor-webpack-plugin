--- conflicted
+++ resolved
@@ -111,7 +111,6 @@
     workerPaths['scss'] = workerPaths['css'];
   }
 
-<<<<<<< HEAD
   const strStripTrailingSlashFunction = `
     function stripTrailingSlash(str) {
       return str.replace(/\\/$/, '');
@@ -122,27 +121,19 @@
     const url = (pathPrefix ? stripTrailingSlash(pathPrefix) + '/' : '') + paths[label];
   `;
 
-  let globals = {
-=======
   if (workerPaths['html']) {
     // handlebars, razor and html share the same worker
     workerPaths['handlebars'] = workerPaths['html'];
     workerPaths['razor'] = workerPaths['html'];
   }
 
-  const globals = {
->>>>>>> 1d1473de
+  let globals = {
     'MonacoEnvironment': `(function (paths) {
       ${strStripTrailingSlashFunction}
       return {
         getWorkerUrl: function (moduleId, label) {
-<<<<<<< HEAD
           ${getWorkerUrlSnippet}
           return url;
-=======
-          var pathPrefix = (typeof window.__webpack_public_path__ === 'string' ? window.__webpack_public_path__ : ${JSON.stringify(publicPath)});
-          return (pathPrefix ? stripTrailingSlash(pathPrefix) + '/' : '') + paths[label];
->>>>>>> 1d1473de
         }
       };
     })(${JSON.stringify(workerPaths, null, 2)})`,
